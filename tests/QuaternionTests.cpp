--- conflicted
+++ resolved
@@ -1,3 +1,4 @@
+#include <iostream>
 #include <numbers>
 
 #include <gtest/gtest.h>
@@ -38,128 +39,7 @@
             AssertFloatEqual(expected.z, actual.z, tolerance);
             AssertFloatEqual(expected.w, actual.w, tolerance);
         }
-
-<<<<<<< HEAD
     };
-=======
-        // Static Factory Method Tests
-        TEST_METHOD(Identity_CreatesIdentityQuaternion)
-        {
-            Quaternion identity = Quaternion::Identity();
-            AssertQuaternionEqual(Quaternion(0.0f, 0.0f, 0.0f, 1.0f), identity);
-        }
-
-        TEST_METHOD(FromAxisAngle_ZeroAngle_ReturnsIdentity)
-        {
-            Vector3 axis(0.0f, 1.0f, 0.0f);
-            Quaternion quat = Quaternion::FromAxisAngle(axis, 0.0f);
-            AssertQuaternionEqual(Quaternion::Identity(), quat);
-        }
-
-        TEST_METHOD(FromAxisAngle_90DegreesAroundY_CreatesCorrectQuaternion)
-        {
-            Vector3 axis(0.0f, 1.0f, 0.0f);
-            Quaternion quat = Quaternion::FromAxisAngle(axis, 90.0f);
-            // Note: Your constructor has a bug - it uses Cos for both halfCos and halfSin
-            // The test expects the correct mathematical result, not the buggy implementation
-            float expected = MathF::Sqrt(2.0f) / 2.0f;
-            AssertQuaternionEqual(Quaternion(0.0f, expected, 0.0f, expected), quat, 0.001f);
-        }
-
-        TEST_METHOD(FromAxisAngle_180DegreesAroundX_CreatesCorrectQuaternion)
-        {
-            Vector3 axis(1.0f, 0.0f, 0.0f);
-            Quaternion quat = Quaternion::FromAxisAngle(axis, 180.0f);
-            // 180 degrees = pi radians, sin(pi/2) = 1, cos(pi/2) = 0
-            AssertQuaternionEqual(Quaternion(1.0f, 0.0f, 0.0f, 0.0f), quat, 0.001f);
-        }
-
-        TEST_METHOD(FromEuler_ZeroRotation_ReturnsIdentity)
-        {
-            Vector3 euler(0.0f, 0.0f, 0.0f);
-            Quaternion quat = Quaternion::FromEuler(euler);
-            AssertQuaternionEqual(Quaternion::Identity(), quat);
-        }
-
-        TEST_METHOD(FromEuler_90DegreesY_CreatesCorrectQuaternion)
-        {
-            Vector3 euler(0.0f, 90.0f, 0.0f);
-            Quaternion quat = Quaternion::FromEuler(euler);
-            float expected = MathF::Sqrt(2.0f) / 2.0f;
-            AssertQuaternionEqual(Quaternion(0.0f, expected, 0.0f, expected), quat, 0.001f);
-        }
-
-        // Note: These tests will fail until you implement the missing methods
-        TEST_METHOD(FromToRotation_SameVector_ReturnsIdentity)
-        {
-            Vector3 from(1.0f, 0.0f, 0.0f);
-            Vector3 to(1.0f, 0.0f, 0.0f);
-            Quaternion quat = Quaternion::FromToRotation(from, to);
-            AssertQuaternionEqual(Quaternion::Identity(), quat);
-        }
-
-        TEST_METHOD(FromToRotation_OppositeVectors_Returns180DegreeRotation)
-        {
-            Vector3 from(1.0f, 0.0f, 0.0f);
-            Vector3 to(-1.0f, 0.0f, 0.0f);
-            Quaternion quat = Quaternion::FromToRotation(from, to);
-            // Should be 180 degree rotation around Y or Z axis
-            AssertFloatEqual(0.0f, quat.w, 0.001f); // 180 degrees has w=0
-        }
-
-        TEST_METHOD(FromToRotation_90DegreeRotation_CreatesCorrectQuaternion)
-        {
-            Vector3 from(1.0f, 0.0f, 0.0f);
-            Vector3 to(0.0f, 1.0f, 0.0f);
-            Quaternion quat = Quaternion::FromToRotation(from, to);
-            float expected = MathF::Sqrt(2.0f) / 2.0f;
-            // Should be 90 degree rotation around Z axis
-            AssertQuaternionEqual(Quaternion(0.0f, 0.0f, expected, expected), quat, 0.001f);
-        }
-
-        TEST_METHOD(LookRotation_ForwardZ_ReturnsIdentity)
-        {
-            Vector3 forward(0.0f, 0.0f, 1.0f);
-            Vector3 up(0.0f, 1.0f, 0.0f);
-            Quaternion quat = Quaternion::LookRotation(forward, up);
-            AssertQuaternionEqual(Quaternion::Identity(), quat);
-        }
-
-        TEST_METHOD(LookRotation_ForwardX_Creates90DegreeYRotation)
-        {
-            Vector3 forward(-1.0f, 0.0f, 0.0f);
-            Vector3 up(0.0f, 1.0f, 0.0f);
-            Quaternion quat = Quaternion::LookRotation(forward, up);
-            float expected = MathF::Sqrt(2.0f) / 2.0f;
-            AssertQuaternionEqual(Quaternion(0.0f, expected, 0.0f, expected), quat, 0.001f);
-        }
-
-        // Interpolation Tests (these will fail until implemented)
-        TEST_METHOD(Lerp_T0_ReturnsFirstQuaternion)
-        {
-            Quaternion a(0.0f, 0.0f, 0.0f, 1.0f);
-            Quaternion b(1.0f, 0.0f, 0.0f, 0.0f);
-            Quaternion result = Quaternion::Lerp(a, b, 0.0f);
-            AssertQuaternionEqual(a, result);
-        }
-
-        TEST_METHOD(Lerp_T1_ReturnsSecondQuaternion)
-        {
-            Quaternion a(0.0f, 0.0f, 0.0f, 1.0f);
-            Quaternion b(1.0f, 0.0f, 0.0f, 0.0f);
-            Quaternion result = Quaternion::Lerp(a, b, 1.0f);
-            AssertQuaternionEqual(b, result);
-        }
-
-        TEST_METHOD(Lerp_THalf_ReturnsMiddleValue)
-        {
-            Quaternion a(0.0f, 0.0f, 0.0f, 1.0f);
-            Quaternion b(1.0f, 0.0f, 0.0f, 0.0f);
-            Quaternion result = Quaternion::Lerp(a, b, 0.5f);
-            float expected = MathF::Sqrt(2.0f) / 2.0f;
-            AssertQuaternionEqual(Quaternion(expected, 0.0f, 0.0f, expected), result);
-        }
->>>>>>> beb48527
 
     // Static Factory Method Tests
     TEST_F(QuaternionTests, Identity_CreatesIdentityQuaternion)
@@ -246,7 +126,7 @@
 
     TEST_F(QuaternionTests, LookRotation_ForwardX_Creates90DegreeYRotation)
     {
-        Vector3 forward(1.0f, 0.0f, 0.0f);
+        Vector3 forward(-1.0f, 0.0f, 0.0f);
         Vector3 up(0.0f, 1.0f, 0.0f);
         Quaternion quat = Quaternion::LookRotation(forward, up);
         float expected = MathF::Sqrt(2.0f) / 2.0f;
@@ -275,8 +155,8 @@
         Quaternion a(0.0f, 0.0f, 0.0f, 1.0f);
         Quaternion b(1.0f, 0.0f, 0.0f, 0.0f);
         Quaternion result = Quaternion::Lerp(a, b, 0.5f);
-        // Note: Lerp result should be normalized, so this might not be exactly (0.5, 0, 0, 0.5)
-        AssertQuaternionEqual(Quaternion(0.5f, 0.0f, 0.0f, 0.5f), result);
+        float expected = MathF::Sqrt(2.0f) / 2.0f;
+        AssertQuaternionEqual(Quaternion(expected, 0.0f, 0.0f, expected), result);
     }
 
     TEST_F(QuaternionTests, LerpUnclamped_TNegative_ExtrapolatesBackward)
@@ -473,7 +353,6 @@
         AssertVector3Equal(Vector3(0.0f, 0.001f, 0.0f), euler, 0.01f);
     }
 
-<<<<<<< HEAD
     TEST_F(QuaternionTests, EdgeCase_NegativeAngle_CreatesCorrectQuaternion)
     {
         Quaternion quat = Quaternion::FromAxisAngle(Vector3(0.0f, 1.0f, 0.0f), -90.0f);
@@ -481,24 +360,6 @@
         Vector3 result = quat * testVector;
         AssertVector3Equal(Vector3(0.0f, 0.0f, 1.0f), result, 0.001f);
     }
-=======
-        // Mathematical Property Tests
-        TEST_METHOD(Property_FromEulerToEuler_RoundTrip)
-        {
-            Vector3 originalEuler(30.0f, 45.0f, 60.0f);
-            Vector3 testVector(1.0f, 0.0f, 0.0f);
-
-            // Test that both Euler representations produce the same rotation
-            Quaternion quat1 = Quaternion::FromEuler(originalEuler);
-            Vector3 convertedEuler = quat1.Euler();
-            Quaternion quat2 = Quaternion::FromEuler(convertedEuler);
-
-            Vector3 result1 = quat1 * testVector;
-            Vector3 result2 = quat2 * testVector;
-
-            AssertVector3Equal(result1, result2, 0.001f);
-        }
->>>>>>> beb48527
 
     TEST_F(QuaternionTests, EdgeCase_LargeAngle_NormalizedCorrectly)
     {
@@ -514,9 +375,17 @@
     TEST_F(QuaternionTests, Property_FromEulerToEuler_RoundTrip)
     {
         Vector3 originalEuler(30.0f, 45.0f, 60.0f);
-        Quaternion quat = Quaternion::FromEuler(originalEuler);
-        Vector3 convertedEuler = quat.Euler();
-        AssertVector3Equal(originalEuler, convertedEuler, 0.001f);
+        Vector3 testVector(1.0f, 0.0f, 0.0f);
+
+        // Test that both Euler representations produce the same rotation
+        Quaternion quat1 = Quaternion::FromEuler(originalEuler);
+        Vector3 convertedEuler = quat1.Euler();
+        Quaternion quat2 = Quaternion::FromEuler(convertedEuler);
+
+        Vector3 result1 = quat1 * testVector;
+        Vector3 result2 = quat2 * testVector;
+
+        AssertVector3Equal(result1, result2, 0.001f);
     }
 
     TEST_F(QuaternionTests, Property_FromAxisAngleToMatrix_Consistency)
@@ -587,15 +456,9 @@
         Vector3 up(0.0f, 1.0f, 0.0f);
         Quaternion quat = Quaternion::LookRotation(forward, up);
 
-<<<<<<< HEAD
-        Vector3 transformedForward = quat * Vector3(0.0f, 0.0f, 1.0f); // Default forward
+        Vector3 transformedForward = quat * Vector3(0.0f, 0.0f, -1.0f); // Default forward
         AssertVector3Equal(forward.Normalized(), transformedForward.Normalized(), 0.001f);
     }
-=======
-            Vector3 transformedForward = quat * Vector3(0.0f, 0.0f, -1.0f); // Default forward
-            AssertVector3Equal(forward.Normalized(), transformedForward.Normalized(), 0.001f);
-        }
->>>>>>> beb48527
 
     // Integration Tests
     TEST_F(QuaternionTests, Integration_QuaternionToMatrixToVector_ConsistentWithDirectRotation)
@@ -653,28 +516,12 @@
         EXPECT_TRUE(identity1 == identity2);
     }
 
-<<<<<<< HEAD
-    TEST_F(QuaternionTests, Equality_NearEqualQuaternions_ReturnsTrue)
-    {
-        Quaternion a(0.1f, 0.2f, 0.3f, 0.4f);
-        Quaternion b(0.100001f, 0.200001f, 0.300001f, 0.400001f);
-        EXPECT_TRUE(a == b); // Should be within default tolerance
-    }
-
     TEST_F(QuaternionTests, Equality_SlightlyDifferentQuaternions_ReturnsFalse)
     {
         Quaternion a(0.1f, 0.2f, 0.3f, 0.4f);
         Quaternion b(0.11f, 0.2f, 0.3f, 0.4f); // Outside tolerance
         EXPECT_FALSE(a == b);
     }
-=======
-        TEST_METHOD(Equality_SlightlyDifferentQuaternions_ReturnsFalse)
-        {
-            Quaternion a(0.1f, 0.2f, 0.3f, 0.4f);
-            Quaternion b(0.11f, 0.2f, 0.3f, 0.4f); // Outside tolerance
-            Assert::IsFalse(a == b);
-        }
->>>>>>> beb48527
 
     TEST_F(QuaternionTests, Equality_SelfComparison_ReturnsTrue)
     {
